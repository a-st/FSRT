<<<<<<< HEAD
use crate::{
    definitions::{CalleeRef, Const, DefId, Value},
    ir::{Base, Literal, Operand, VarId, VarKind, Variable},
};
use forge_permission_resolver::permissions_resolver::RequestType;
use itertools::Itertools;
use swc_core::ecma::ast::{Expr, MemberProp};
=======
use crate::definitions::CalleeRef;
use swc_core::ecma::ast::{Expr, Lit, MemberProp};
>>>>>>> 28bf2124

pub fn calls_method(n: CalleeRef<'_>, name: &str) -> bool {
    if let CalleeRef::Expr(Expr::Member(mem)) = &n {
        if let MemberProp::Ident(ident) = &mem.prop {
            return ident.sym == *name;
        }
    }
    false
}

<<<<<<< HEAD
pub fn resolve_var_from_operand(operand: &Operand) -> Option<(Variable, VarId)> {
    if let Operand::Var(var) = operand {
        if let Base::Var(varid) = var.base {
            return Some((var.clone(), varid));
        }
    }
    None
}

pub fn add_const_to_val_vec(val: &Value, const_val: &Const, vals: &mut Vec<String>) {
    match val {
        Value::Const(Const::Literal(lit)) => {
            if let Const::Literal(lit2) = const_val {
                vals.push(lit.to_owned() + &lit2);
            }
        }
        Value::Phi(phi_val2) => phi_val2.iter().for_each(|val2| {
            if let (Const::Literal(lit1), Const::Literal(lit2)) = (&const_val, val2) {
                vals.push(lit1.to_owned() + lit2);
            }
        }),
        _ => {}
    }
}

pub fn get_defid_from_varkind(varkind: &VarKind) -> Option<DefId> {
    match varkind {
        VarKind::GlobalRef(defid) => Some(defid.clone()),
        VarKind::LocalDef(defid) => Some(defid.clone()),
        VarKind::Arg(defid) => Some(defid.clone()),
        VarKind::AnonClosure(defid) => Some(defid.clone()),
        VarKind::Temp { parent } => parent.clone(),
        _ => None,
    }
}

pub fn convert_operand_to_raw(operand: &Operand) -> Option<String> {
    if let Operand::Lit(lit) = operand {
        convert_lit_to_raw(lit)
    } else {
        None
    }
}

pub fn convert_lit_to_raw(lit: &Literal) -> Option<String> {
    match lit {
        Literal::BigInt(bigint) => Some(bigint.to_string()),
        Literal::Number(num) => Some(num.to_string()),
        Literal::Str(str) => Some(str.to_string()),
        _ => None,
    }
}

pub fn translate_request_type(request_type: Option<&str>) -> RequestType {
    if let Some(request_type) = request_type {
        match request_type {
            "PATCH" => RequestType::Patch,
            "PUT" => RequestType::Put,
            "DELETE" => RequestType::Delete,
            "POST" => RequestType::Post,
            _ => RequestType::Get,
        }
    } else {
        return RequestType::Get;
    }
}

pub fn get_str_from_operand(operand: &Operand) -> Option<String> {
    if let Operand::Lit(lit) = operand {
        if let Literal::Str(str) = lit {
            return Some(str.to_string());
        }
    }
    None
}

pub fn add_elements_to_intrinsic_struct(value: &Value, args: &mut Option<Vec<String>>) {
    match value {
        Value::Const(const_value) => {
            if let Const::Literal(literal) = const_value {
                args.as_mut().unwrap().push(literal.clone());
            }
        }
        Value::Phi(phi_value) => {
            for value in phi_value {
                if let Const::Literal(literal) = value {
                    args.as_mut().unwrap().push(literal.clone());
                }
            }
        }
        _ => {}
    }
}

pub fn get_prev_value(value: Option<&Value>) -> Option<Vec<Const>> {
    if let Some(value) = value {
        return match value {
            Value::Const(const_value) => Some(vec![const_value.clone()]),
            Value::Phi(phi_value) => Some(phi_value.clone()),
            _ => None,
        };
    }
    None
}

pub fn return_value_from_string(values: Vec<String>) -> Value {
    // assert!(values.len() > 0);
    if values.len() == 1 {
        return Value::Const(Const::Literal(values.get(0).unwrap().clone()));
    } else {
        return Value::Phi(
            values
                .iter()
                .map(|val_string| Const::Literal(val_string.clone()))
                .collect_vec(),
        );
    }
}

pub fn trnaslate_request_type(request_type: Option<&str>) -> RequestType {
    if let Some(request_type) = request_type {
        match request_type {
            "PATCH" => RequestType::Patch,
            "PUT" => RequestType::Put,
            "DELETE" => RequestType::Delete,
            "POST" => RequestType::Post,
            _ => RequestType::Get,
        }
    } else {
        return RequestType::Get;
=======
pub fn eq_prop_name(n: &MemberProp, name: &str) -> bool {
    match n {
        MemberProp::Ident(ident) => ident.sym == *name,
        MemberProp::Computed(expr) => match expr.expr.as_ref() {
            Expr::Lit(Lit::Str(lit)) => *lit.value == *name,
            _ => false,
        },
        _ => false,
>>>>>>> 28bf2124
    }
}<|MERGE_RESOLUTION|>--- conflicted
+++ resolved
@@ -1,15 +1,10 @@
-<<<<<<< HEAD
 use crate::{
     definitions::{CalleeRef, Const, DefId, Value},
     ir::{Base, Literal, Operand, VarId, VarKind, Variable},
 };
 use forge_permission_resolver::permissions_resolver::RequestType;
 use itertools::Itertools;
-use swc_core::ecma::ast::{Expr, MemberProp};
-=======
-use crate::definitions::CalleeRef;
 use swc_core::ecma::ast::{Expr, Lit, MemberProp};
->>>>>>> 28bf2124
 
 pub fn calls_method(n: CalleeRef<'_>, name: &str) -> bool {
     if let CalleeRef::Expr(Expr::Member(mem)) = &n {
@@ -20,7 +15,6 @@
     false
 }
 
-<<<<<<< HEAD
 pub fn resolve_var_from_operand(operand: &Operand) -> Option<(Variable, VarId)> {
     if let Operand::Var(var) = operand {
         if let Base::Var(varid) = var.base {
@@ -151,7 +145,9 @@
         }
     } else {
         return RequestType::Get;
-=======
+    }
+}
+
 pub fn eq_prop_name(n: &MemberProp, name: &str) -> bool {
     match n {
         MemberProp::Ident(ident) => ident.sym == *name,
@@ -160,6 +156,5 @@
             _ => false,
         },
         _ => false,
->>>>>>> 28bf2124
     }
 }